## What's mongoose-attachments?

Mongoose-Attachments is an attachments plugin for [Mongoose.js](http://mongoosejs.com/). It handles ImageMagick transformations for the following providers:


### Stable Release

You're reading the documentation for the next release of Mongoose-Attachments, which should be 0.1.0.
The current stable release is [0.0.4](https://github.com/firebaseco/mongoose-attachments/blob/v0.0.4).

Currently, Mongoose-Attachments is undergoing restructuring as we are moving the different storage
providers into submodules. If you plan to use 0.0.4, do make sure that you use the [documentation for 0.0.4]
(https://github.com/firebaseco/mongoose-attachments/blob/v0.0.4/README.md).


### Installation

* [mongoose-attachments-localfs](https://github.com/firebaseco/mongoose-attachments-localfs)
* [mongoose-attachments-aws2js](https://github.com/firebaseco/mongoose-attachments-aws2js)
* [mongoose-attachments-knox](https://github.com/firebaseco/mongoose-attachments-knox)

Note: Mongoose-Attachments is bundled with each provider.


### Usage

The following example extends the 'Post' model to use attachments with a property called 'image' and three different styles.

    var mongoose = require('mongoose');
    var attachments = require('mongoose-attachments-aws2js');
    var PostSchema = new mongoose.Schema({
      title: String,
      description: String
    });
    
    PostSchema.plugin(attachments, {
      directory: 'achievements',
        storage: {
          providerName: 's3',
          options: {
          key: '<key>',
          secret: '<secret>',
          bucket: '<bucket>'
        }
      },
      properties: {
        image: {
          styles: {
            original: {
              // keep the original file
            },
            small: {
              resize: '150x150'
            },
            medium: {
              resize: '120x120'
            },
            medium_jpg: {
              '$format': 'jpg' // this one changes the format of the image to jpg
            }
          }
        }
      }
    });
	
    var Post = mongoose.model('Post', PostSchema);

#### Using with Express.js uploads

Assuming that the HTML form sent a file in a field called 'image':

    app.post('/upload', function(req, res, next) {
      var post = new mongoose.model('Post')();
      post.title = req.body.title;
      post.description = req.body.description;
      post.attach('image', req.files.image, function(err) {	
        if(err) return next(err);
        post.save(function(err) {
          if(err) return next(err);
          res.send('Post has been saved with file!');
        });
      })	
    });

#### Using with an stand-alone app files
 
  
    var post = new mongoose.model('Post')();
    post.title = 'Title of the Post';
    post.description = 'Description of the Post';
    post.attach('image', {
        path: '/path/to/the/file.png'
      }, function(err) {	
        if(err) return next(err);
        post.save(function(err) {
          if(err) return next(err);
          console.log('Post has been Saved with file');
        });
    })	

<<<<<<< HEAD
<<<<<<< HEAD
=======
#### Using Local Storage
With [mongoose-attachments-localfs](https://github.com/firebaseco/mongoose-attachments-localfs).
=======
#### Using Local Storage
>>>>>>> c49889fd

    // further up: var path = require('path');
    
    MySchema.plugin(attachments, {
      directory: '/absolute/path/to/public/images',
      storage : {
        providerName: 'fs'
      },
      properties: {
        image: {
          styles: {
            original: {
              // keep the original file
            },
            thumb: {
              thumbnail: '100x100^',
              gravity: 'center',
              extent: '100x100',
              '$format': 'jpg'
            },
            detail: {
              resize: '400x400>',
              '$format': 'jpg'
            }
          }
        }
      }
    });
    MySchema.virtual('detail_img').get(function() {
      return path.join('detail', path.basename(this.image.detail.path));
    });
    MySchema.virtual('thumb_img').get(function() {
      return path.join('thumb', path.basename(this.image.thumb.path));
    });

The URL to the images would then be `http://<your host>/<mount path>/images` prepended to the value of `MyModel.detail_img` and `MyModel.thumb_img`.
<<<<<<< HEAD
>>>>>>> 65b4ba6... remove provider references, update Readme.md with provider information
=======
>>>>>>> c49889fd

### Metadata

When mongoose-attachments is used with images, it can provide basic information for each one of the specified styles:

Example:


    {
      "dims" : {
        "w" : 120,
        "h" : 103
      },
      "depth" : 8,
      "format" : "PNG",
      "oname" : "dragon.png",
      "mtime" : ISODate("2012-05-22T06:21:53Z"),
      "ctime" : ISODate("2012-05-22T06:21:53Z"),
      "size" : 26887,
      "path" : "/achievements/4fbaaa31db8cec0923000019-medium.png",
      "defaultUrl" : "http://gamygame-dev.s3.amazonaws.com/achievements/4fbaaa31db8cec0923000019-medium.png"
    }

### Styles and ImageMagick Transformations

Transformations are achieved by invoking the **convert** command from ImageMagick and passing all the properties of the style as arguments.

For more information about convert, take a look at http://www.imagemagick.org/script/command-line-options.php

Example in convert command:

    convert source.png -resize '50%' output.png

Example in plugin options:

    styles: {
      small: {
        resize: '50%'
      }
    }

#### Keeping the Original File

    styles: {
      original: {
        // no transformations
      }
    }

#### Multiples Transformations

Use another properties under the style to provide more transformations

    styles: {
      small: {
        crop: '120x120',
        blur: '5x10' //radius x stigma
      }
    }

More information about 'blur' at the [ImageMagick website] http://www.imagemagick.org/script/command-line-options.php#blur

#### Changing the Destination Format

You can change the destination format by using the special transformation '$format' with a known file extension like *png*, *jpg*, *gif*, etc.

Example:

    styles: {
      as_jpeg: {
        '$format': 'jpg'
      }
    }

Note: **DO NOT** include the dot in the extension.

#### Supported Formats

There are two possibilities to define which file formats should be supported:

1. white list (default)
2. formats listed with certain flags by `convert -list format`

##### White List

The default white list contains:

* PNG
* GIF
* TIFF
* JPEG

To add a format call the following method before using the plugin in the mongoose schema:

    attachments.registerDecodingFormat('BMP');

##### Formats Provided by ImageMagick

ImageMagick (or GraphicsMagick) list the supported formats when calling `convert -list format` (or `identify`).
The formats are flagged to show which operations are supported with each:

* `*` native blob support (only ImageMagick, not GraphicsMagick)
* `r` read support
* `w` write support
* `+` support for multiple images

You can register the formats that are supported for read operation like so:

    attachments.registerImageMagickDecodingFormats();

To register formats supporting different operations there is a more general function. Specifying certain operations will select only those formats that support all of them. Formats supporting only a subset won't be included. The following call yields the list of formats that support `read`,`write`,`multi`:

    attachments.registerImageMagickFormats({ read: true, write: true, multi: true });

If you want to use the output list that was generated for your own benefit you can specify a callback as second argument to that above method. Note, however, that in that case the supported decoding formats won't be changed on the plugin.

You could use that callback to assure that the formats you want your client to support are indeed supported by the backing ImageMagick (or GraphicsMagick) installation. For example, checking TIFF support:

    attachments.registerImageMagickFormats({ read: true }, function(error, formats) {
      if (error) throw new Error(error);
      else if (formats && formats.length > 0) {
        if (formats.indexOf('TIFF') < 0) {
          throw new Error('No TIFF support!');
        }
      } else {
        throw new Error("No formats supported for decoding!");
      }
    });

### Contributors

* [Johan Hernandez](https://github.com/thepumpkin1979)
* [Chantal Ackermann](https://github.com/nuarhu)

## License (MIT)

Copyright (c) 2011 Firebase.co - http://firebase.co

Permission is hereby granted, free of charge, to any person obtaining a copy of this software and associated documentation files (the "Software"), to deal in the Software without restriction, including without limitation the rights to use, copy, modify, merge, publish, distribute, sublicense, and/or sell copies of the Software, and to permit persons to whom the Software is furnished to do so, subject to the following conditions:

The above copyright notice and this permission notice shall be included in all copies or substantial portions of the Software.

THE SOFTWARE IS PROVIDED "AS IS", WITHOUT WARRANTY OF ANY KIND, EXPRESS OR IMPLIED, INCLUDING BUT NOT LIMITED TO THE WARRANTIES OF MERCHANTABILITY, FITNESS FOR A PARTICULAR PURPOSE AND NON-INFRINGEMENT. IN NO EVENT SHALL THE AUTHORS OR COPYRIGHT HOLDERS BE LIABLE FOR ANY CLAIM, DAMAGES OR OTHER LIABILITY, WHETHER IN AN ACTION OF CONTRACT, TORT OR OTHERWISE, ARISING FROM, OUT OF OR IN CONNECTION WITH THE SOFTWARE OR THE USE OR OTHER DEALINGS IN THE SOFTWARE.
<|MERGE_RESOLUTION|>--- conflicted
+++ resolved
@@ -82,9 +82,9 @@
       })	
     });
 
+
 #### Using with an stand-alone app files
- 
-  
+
     var post = new mongoose.model('Post')();
     post.title = 'Title of the Post';
     post.description = 'Description of the Post';
@@ -98,14 +98,10 @@
         });
     })	
 
-<<<<<<< HEAD
-<<<<<<< HEAD
-=======
+
 #### Using Local Storage
+
 With [mongoose-attachments-localfs](https://github.com/firebaseco/mongoose-attachments-localfs).
-=======
-#### Using Local Storage
->>>>>>> c49889fd
 
     // further up: var path = require('path');
     
@@ -142,17 +138,13 @@
     });
 
 The URL to the images would then be `http://<your host>/<mount path>/images` prepended to the value of `MyModel.detail_img` and `MyModel.thumb_img`.
-<<<<<<< HEAD
->>>>>>> 65b4ba6... remove provider references, update Readme.md with provider information
-=======
->>>>>>> c49889fd
+
 
 ### Metadata
 
 When mongoose-attachments is used with images, it can provide basic information for each one of the specified styles:
 
 Example:
-
 
     {
       "dims" : {
